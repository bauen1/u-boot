--- conflicted
+++ resolved
@@ -159,18 +159,9 @@
 dtb-$(CONFIG_MACH_SUN8I_A23) += \
 	sun8i-a23-evb.dtb \
 	sun8i-a23-gt90h-v4.dtb \
-<<<<<<< HEAD
-	sun8i-a23-ippo-q8h-v5.dtb \
-	sun8i-a23-ippo-q8h-v1.2.dtb \
-=======
->>>>>>> 9f13b6d1
 	sun8i-a23-q8-tablet.dtb
 dtb-$(CONFIG_MACH_SUN8I_A33) += \
 	sun8i-a33-ga10h-v1.1.dtb \
-<<<<<<< HEAD
-	sun8i-a33-ippo-q8h-v1.2.dtb \
-=======
->>>>>>> 9f13b6d1
 	sun8i-a33-q8-tablet.dtb \
 	sun8i-a33-sinlinx-sina33.dtb
 dtb-$(CONFIG_MACH_SUN9I) += \
