// SPDX-License-Identifier: GPL-2.0+
/*
 * Copyright (c) 2013, Google Inc.
 *
 * (C) Copyright 2008 Semihalf
 *
 * (C) Copyright 2000-2006
 * Wolfgang Denk, DENX Software Engineering, wd@denx.de.
 */

#define LOG_CATEGORY LOGC_BOOT

#ifdef USE_HOSTCC
#include "mkimage.h"
#include <time.h>
#include <linux/libfdt.h>
#include <u-boot/crc.h>
#else
#include <linux/compiler.h>
#include <linux/sizes.h>
#include <common.h>
#include <errno.h>
#include <log.h>
#include <mapmem.h>
#include <asm/io.h>
#include <malloc.h>
#include <asm/global_data.h>
#ifdef CONFIG_DM_HASH
#include <dm.h>
#include <u-boot/hash.h>
#endif
DECLARE_GLOBAL_DATA_PTR;
#endif /* !USE_HOSTCC*/

#include <bootm.h>
#include <image.h>
#include <bootstage.h>
#include <linux/kconfig.h>
#include <u-boot/crc.h>
#include <u-boot/md5.h>
#include <u-boot/sha1.h>
#include <u-boot/sha256.h>
#include <u-boot/sha512.h>

/*****************************************************************************/
/* New uImage format routines */
/*****************************************************************************/
#ifndef USE_HOSTCC
static int fit_parse_spec(const char *spec, char sepc, ulong addr_curr,
		ulong *addr, const char **name)
{
	const char *sep;

	*addr = addr_curr;
	*name = NULL;

	sep = strchr(spec, sepc);
	if (sep) {
		if (sep - spec > 0)
			*addr = hextoul(spec, NULL);

		*name = sep + 1;
		return 1;
	}

	return 0;
}

/**
 * fit_parse_conf - parse FIT configuration spec
 * @spec: input string, containing configuration spec
 * @add_curr: current image address (to be used as a possible default)
 * @addr: pointer to a ulong variable, will hold FIT image address of a given
 * configuration
 * @conf_name double pointer to a char, will hold pointer to a configuration
 * unit name
 *
 * fit_parse_conf() expects configuration spec in the form of [<addr>]#<conf>,
 * where <addr> is a FIT image address that contains configuration
 * with a <conf> unit name.
 *
 * Address part is optional, and if omitted default add_curr will
 * be used instead.
 *
 * returns:
 *     1 if spec is a valid configuration string,
 *     addr and conf_name are set accordingly
 *     0 otherwise
 */
int fit_parse_conf(const char *spec, ulong addr_curr,
		ulong *addr, const char **conf_name)
{
	return fit_parse_spec(spec, '#', addr_curr, addr, conf_name);
}

/**
 * fit_parse_subimage - parse FIT subimage spec
 * @spec: input string, containing subimage spec
 * @add_curr: current image address (to be used as a possible default)
 * @addr: pointer to a ulong variable, will hold FIT image address of a given
 * subimage
 * @image_name: double pointer to a char, will hold pointer to a subimage name
 *
 * fit_parse_subimage() expects subimage spec in the form of
 * [<addr>]:<subimage>, where <addr> is a FIT image address that contains
 * subimage with a <subimg> unit name.
 *
 * Address part is optional, and if omitted default add_curr will
 * be used instead.
 *
 * returns:
 *     1 if spec is a valid subimage string,
 *     addr and image_name are set accordingly
 *     0 otherwise
 */
int fit_parse_subimage(const char *spec, ulong addr_curr,
		ulong *addr, const char **image_name)
{
	return fit_parse_spec(spec, ':', addr_curr, addr, image_name);
}
#endif /* !USE_HOSTCC */

#ifdef USE_HOSTCC
/* Host tools use these implementations for Cipher and Signature support */
static void *host_blob;

void image_set_host_blob(void *blob)
{
	host_blob = blob;
}

void *image_get_host_blob(void)
{
	return host_blob;
}
#endif /* USE_HOSTCC */

static void fit_get_debug(const void *fit, int noffset,
		char *prop_name, int err)
{
	debug("Can't get '%s' property from FIT 0x%08lx, node: offset %d, name %s (%s)\n",
	      prop_name, (ulong)fit, noffset, fit_get_name(fit, noffset, NULL),
	      fdt_strerror(err));
}

/**
 * fit_get_subimage_count - get component (sub-image) count
 * @fit: pointer to the FIT format image header
 * @images_noffset: offset of images node
 *
 * returns:
 *     number of image components
 */
int fit_get_subimage_count(const void *fit, int images_noffset)
{
	int noffset;
	int ndepth;
	int count = 0;

	/* Process its subnodes, print out component images details */
	for (ndepth = 0, count = 0,
		noffset = fdt_next_node(fit, images_noffset, &ndepth);
	     (noffset >= 0) && (ndepth > 0);
	     noffset = fdt_next_node(fit, noffset, &ndepth)) {
		if (ndepth == 1) {
			count++;
		}
	}

	return count;
}

#if CONFIG_IS_ENABLED(FIT_PRINT) || CONFIG_IS_ENABLED(SPL_FIT_PRINT)
/**
 * fit_image_print_data() - prints out the hash node details
 * @fit: pointer to the FIT format image header
 * @noffset: offset of the hash node
 * @p: pointer to prefix string
 * @type: Type of information to print ("hash" or "sign")
 *
 * fit_image_print_data() lists properties for the processed hash node
 *
 * This function avoid using puts() since it prints a newline on the host
 * but does not in U-Boot.
 *
 * returns:
 *     no returned results
 */
static void fit_image_print_data(const void *fit, int noffset, const char *p,
				 const char *type)
{
	const char *keyname;
	uint8_t *value;
	int value_len;
	char *algo;
	const char *padding;
	bool required;
	int ret, i;

	debug("%s  %s node:    '%s'\n", p, type,
	      fit_get_name(fit, noffset, NULL));
	printf("%s  %s algo:    ", p, type);
	if (fit_image_hash_get_algo(fit, noffset, &algo)) {
		printf("invalid/unsupported\n");
		return;
	}
	printf("%s", algo);
	keyname = fdt_getprop(fit, noffset, FIT_KEY_HINT, NULL);
	required = fdt_getprop(fit, noffset, FIT_KEY_REQUIRED, NULL) != NULL;
	if (keyname)
		printf(":%s", keyname);
	if (required)
		printf(" (required)");
	printf("\n");

	padding = fdt_getprop(fit, noffset, "padding", NULL);
	if (padding)
		printf("%s  %s padding: %s\n", p, type, padding);

	ret = fit_image_hash_get_value(fit, noffset, &value,
				       &value_len);
	printf("%s  %s value:   ", p, type);
	if (ret) {
		printf("unavailable\n");
	} else {
		for (i = 0; i < value_len; i++)
			printf("%02x", value[i]);
		printf("\n");
	}

	debug("%s  %s len:     %d\n", p, type, value_len);

	/* Signatures have a time stamp */
	if (IMAGE_ENABLE_TIMESTAMP && keyname) {
		time_t timestamp;

		printf("%s  Timestamp:    ", p);
		if (fit_get_timestamp(fit, noffset, &timestamp))
			printf("unavailable\n");
		else
			genimg_print_time(timestamp);
	}
}

/**
 * fit_image_print_verification_data() - prints out the hash/signature details
 * @fit: pointer to the FIT format image header
 * @noffset: offset of the hash or signature node
 * @p: pointer to prefix string
 *
 * This lists properties for the processed hash node
 *
 * returns:
 *     no returned results
 */
static void fit_image_print_verification_data(const void *fit, int noffset,
					      const char *p)
{
	const char *name;

	/*
	 * Check subnode name, must be equal to "hash" or "signature".
	 * Multiple hash/signature nodes require unique unit node
	 * names, e.g. hash-1, hash-2, signature-1, signature-2, etc.
	 */
	name = fit_get_name(fit, noffset, NULL);
	if (!strncmp(name, FIT_HASH_NODENAME, strlen(FIT_HASH_NODENAME))) {
		fit_image_print_data(fit, noffset, p, "Hash");
	} else if (!strncmp(name, FIT_SIG_NODENAME,
				strlen(FIT_SIG_NODENAME))) {
		fit_image_print_data(fit, noffset, p, "Sign");
	}
}

/**
 * fit_conf_print - prints out the FIT configuration details
 * @fit: pointer to the FIT format image header
 * @noffset: offset of the configuration node
 * @p: pointer to prefix string
 *
 * fit_conf_print() lists all mandatory properties for the processed
 * configuration node.
 *
 * returns:
 *     no returned results
 */
static void fit_conf_print(const void *fit, int noffset, const char *p)
{
	char *desc;
	const char *uname;
	int ret;
	int fdt_index, loadables_index;
	int ndepth;

	/* Mandatory properties */
	ret = fit_get_desc(fit, noffset, &desc);
	printf("%s  Description:  ", p);
	if (ret)
		printf("unavailable\n");
	else
		printf("%s\n", desc);

	uname = fdt_getprop(fit, noffset, FIT_KERNEL_PROP, NULL);
	printf("%s  Kernel:       ", p);
	if (!uname)
		printf("unavailable\n");
	else
		printf("%s\n", uname);

	/* Optional properties */
	uname = fdt_getprop(fit, noffset, FIT_RAMDISK_PROP, NULL);
	if (uname)
		printf("%s  Init Ramdisk: %s\n", p, uname);

	uname = fdt_getprop(fit, noffset, FIT_FIRMWARE_PROP, NULL);
	if (uname)
		printf("%s  Firmware:     %s\n", p, uname);

	for (fdt_index = 0;
	     uname = fdt_stringlist_get(fit, noffset, FIT_FDT_PROP,
					fdt_index, NULL), uname;
	     fdt_index++) {
		if (fdt_index == 0)
			printf("%s  FDT:          ", p);
		else
			printf("%s                ", p);
		printf("%s\n", uname);
	}

	uname = fdt_getprop(fit, noffset, FIT_FPGA_PROP, NULL);
	if (uname)
		printf("%s  FPGA:         %s\n", p, uname);

	/* Print out all of the specified loadables */
	for (loadables_index = 0;
	     uname = fdt_stringlist_get(fit, noffset, FIT_LOADABLE_PROP,
					loadables_index, NULL), uname;
	     loadables_index++) {
		if (loadables_index == 0) {
			printf("%s  Loadables:    ", p);
		} else {
			printf("%s                ", p);
		}
		printf("%s\n", uname);
	}

	/* Process all hash subnodes of the component configuration node */
	for (ndepth = 0, noffset = fdt_next_node(fit, noffset, &ndepth);
	     (noffset >= 0) && (ndepth > 0);
	     noffset = fdt_next_node(fit, noffset, &ndepth)) {
		if (ndepth == 1) {
			/* Direct child node of the component configuration node */
			fit_image_print_verification_data(fit, noffset, p);
		}
	}
}

/**
 * fit_print_contents - prints out the contents of the FIT format image
 * @fit: pointer to the FIT format image header
 * @p: pointer to prefix string
 *
 * fit_print_contents() formats a multi line FIT image contents description.
 * The routine prints out FIT image properties (root node level) followed by
 * the details of each component image.
 *
 * returns:
 *     no returned results
 */
void fit_print_contents(const void *fit)
{
	char *desc;
	char *uname;
	int images_noffset;
	int confs_noffset;
	int noffset;
	int ndepth;
	int count = 0;
	int ret;
	const char *p;
	time_t timestamp;

	/* Indent string is defined in header image.h */
	p = IMAGE_INDENT_STRING;

	/* Root node properties */
	ret = fit_get_desc(fit, 0, &desc);
	printf("%sFIT description: ", p);
	if (ret)
		printf("unavailable\n");
	else
		printf("%s\n", desc);

	if (IMAGE_ENABLE_TIMESTAMP) {
		ret = fit_get_timestamp(fit, 0, &timestamp);
		printf("%sCreated:         ", p);
		if (ret)
			printf("unavailable\n");
		else
			genimg_print_time(timestamp);
	}

	/* Find images parent node offset */
	images_noffset = fdt_path_offset(fit, FIT_IMAGES_PATH);
	if (images_noffset < 0) {
		printf("Can't find images parent node '%s' (%s)\n",
		       FIT_IMAGES_PATH, fdt_strerror(images_noffset));
		return;
	}

	/* Process its subnodes, print out component images details */
	for (ndepth = 0, count = 0,
		noffset = fdt_next_node(fit, images_noffset, &ndepth);
	     (noffset >= 0) && (ndepth > 0);
	     noffset = fdt_next_node(fit, noffset, &ndepth)) {
		if (ndepth == 1) {
			/*
			 * Direct child node of the images parent node,
			 * i.e. component image node.
			 */
			printf("%s Image %u (%s)\n", p, count++,
			       fit_get_name(fit, noffset, NULL));

			fit_image_print(fit, noffset, p);
		}
	}

	/* Find configurations parent node offset */
	confs_noffset = fdt_path_offset(fit, FIT_CONFS_PATH);
	if (confs_noffset < 0) {
		debug("Can't get configurations parent node '%s' (%s)\n",
		      FIT_CONFS_PATH, fdt_strerror(confs_noffset));
		return;
	}

	/* get default configuration unit name from default property */
	uname = (char *)fdt_getprop(fit, noffset, FIT_DEFAULT_PROP, NULL);
	if (uname)
		printf("%s Default Configuration: '%s'\n", p, uname);

	/* Process its subnodes, print out configurations details */
	for (ndepth = 0, count = 0,
		noffset = fdt_next_node(fit, confs_noffset, &ndepth);
	     (noffset >= 0) && (ndepth > 0);
	     noffset = fdt_next_node(fit, noffset, &ndepth)) {
		if (ndepth == 1) {
			/*
			 * Direct child node of the configurations parent node,
			 * i.e. configuration node.
			 */
			printf("%s Configuration %u (%s)\n", p, count++,
			       fit_get_name(fit, noffset, NULL));

			fit_conf_print(fit, noffset, p);
		}
	}
}

/**
 * fit_image_print - prints out the FIT component image details
 * @fit: pointer to the FIT format image header
 * @image_noffset: offset of the component image node
 * @p: pointer to prefix string
 *
 * fit_image_print() lists all mandatory properties for the processed component
 * image. If present, hash nodes are printed out as well. Load
 * address for images of type firmware is also printed out. Since the load
 * address is not mandatory for firmware images, it will be output as
 * "unavailable" when not present.
 *
 * returns:
 *     no returned results
 */
void fit_image_print(const void *fit, int image_noffset, const char *p)
{
	char *desc;
	uint8_t type, arch, os, comp;
	size_t size;
	ulong load, entry;
	const void *data;
	int noffset;
	int ndepth;
	int ret;

	/* Mandatory properties */
	ret = fit_get_desc(fit, image_noffset, &desc);
	printf("%s  Description:  ", p);
	if (ret)
		printf("unavailable\n");
	else
		printf("%s\n", desc);

	if (IMAGE_ENABLE_TIMESTAMP) {
		time_t timestamp;

		ret = fit_get_timestamp(fit, 0, &timestamp);
		printf("%s  Created:      ", p);
		if (ret)
			printf("unavailable\n");
		else
			genimg_print_time(timestamp);
	}

	fit_image_get_type(fit, image_noffset, &type);
	printf("%s  Type:         %s\n", p, genimg_get_type_name(type));

	fit_image_get_comp(fit, image_noffset, &comp);
	printf("%s  Compression:  %s\n", p, genimg_get_comp_name(comp));

	ret = fit_image_get_data_and_size(fit, image_noffset, &data, &size);

	if (!host_build()) {
		printf("%s  Data Start:   ", p);
		if (ret) {
			printf("unavailable\n");
		} else {
			void *vdata = (void *)data;

			printf("0x%08lx\n", (ulong)map_to_sysmem(vdata));
		}
	}

	printf("%s  Data Size:    ", p);
	if (ret)
		printf("unavailable\n");
	else
		genimg_print_size(size);

	/* Remaining, type dependent properties */
	if ((type == IH_TYPE_KERNEL) || (type == IH_TYPE_STANDALONE) ||
	    (type == IH_TYPE_RAMDISK) || (type == IH_TYPE_FIRMWARE) ||
	    (type == IH_TYPE_FLATDT)) {
		fit_image_get_arch(fit, image_noffset, &arch);
		printf("%s  Architecture: %s\n", p, genimg_get_arch_name(arch));
	}

	if ((type == IH_TYPE_KERNEL) || (type == IH_TYPE_RAMDISK) ||
	    (type == IH_TYPE_FIRMWARE)) {
		fit_image_get_os(fit, image_noffset, &os);
		printf("%s  OS:           %s\n", p, genimg_get_os_name(os));
	}

	if ((type == IH_TYPE_KERNEL) || (type == IH_TYPE_STANDALONE) ||
	    (type == IH_TYPE_FIRMWARE) || (type == IH_TYPE_RAMDISK) ||
	    (type == IH_TYPE_FPGA)) {
		ret = fit_image_get_load(fit, image_noffset, &load);
		printf("%s  Load Address: ", p);
		if (ret)
			printf("unavailable\n");
		else
			printf("0x%08lx\n", load);
	}

	/* optional load address for FDT */
	if (type == IH_TYPE_FLATDT && !fit_image_get_load(fit, image_noffset, &load))
		printf("%s  Load Address: 0x%08lx\n", p, load);

	if ((type == IH_TYPE_KERNEL) || (type == IH_TYPE_STANDALONE) ||
	    (type == IH_TYPE_RAMDISK)) {
		ret = fit_image_get_entry(fit, image_noffset, &entry);
		printf("%s  Entry Point:  ", p);
		if (ret)
			printf("unavailable\n");
		else
			printf("0x%08lx\n", entry);
	}

	/* Process all hash subnodes of the component image node */
	for (ndepth = 0, noffset = fdt_next_node(fit, image_noffset, &ndepth);
	     (noffset >= 0) && (ndepth > 0);
	     noffset = fdt_next_node(fit, noffset, &ndepth)) {
		if (ndepth == 1) {
			/* Direct child node of the component image node */
			fit_image_print_verification_data(fit, noffset, p);
		}
	}
}
#else
void fit_print_contents(const void *fit) { }
void fit_image_print(const void *fit, int image_noffset, const char *p) { }
#endif /* CONFIG_IS_ENABLED(FIR_PRINT) || CONFIG_IS_ENABLED(SPL_FIT_PRINT) */

/**
 * fit_get_desc - get node description property
 * @fit: pointer to the FIT format image header
 * @noffset: node offset
 * @desc: double pointer to the char, will hold pointer to the description
 *
 * fit_get_desc() reads description property from a given node, if
 * description is found pointer to it is returned in third call argument.
 *
 * returns:
 *     0, on success
 *     -1, on failure
 */
int fit_get_desc(const void *fit, int noffset, char **desc)
{
	int len;

	*desc = (char *)fdt_getprop(fit, noffset, FIT_DESC_PROP, &len);
	if (*desc == NULL) {
		fit_get_debug(fit, noffset, FIT_DESC_PROP, len);
		return -1;
	}

	return 0;
}

/**
 * fit_get_timestamp - get node timestamp property
 * @fit: pointer to the FIT format image header
 * @noffset: node offset
 * @timestamp: pointer to the time_t, will hold read timestamp
 *
 * fit_get_timestamp() reads timestamp property from given node, if timestamp
 * is found and has a correct size its value is returned in third call
 * argument.
 *
 * returns:
 *     0, on success
 *     -1, on property read failure
 *     -2, on wrong timestamp size
 */
int fit_get_timestamp(const void *fit, int noffset, time_t *timestamp)
{
	int len;
	const void *data;

	data = fdt_getprop(fit, noffset, FIT_TIMESTAMP_PROP, &len);
	if (data == NULL) {
		fit_get_debug(fit, noffset, FIT_TIMESTAMP_PROP, len);
		return -1;
	}
	if (len != sizeof(uint32_t)) {
		debug("FIT timestamp with incorrect size of (%u)\n", len);
		return -2;
	}

	*timestamp = uimage_to_cpu(*((uint32_t *)data));
	return 0;
}

/**
 * fit_image_get_node - get node offset for component image of a given unit name
 * @fit: pointer to the FIT format image header
 * @image_uname: component image node unit name
 *
 * fit_image_get_node() finds a component image (within the '/images'
 * node) of a provided unit name. If image is found its node offset is
 * returned to the caller.
 *
 * returns:
 *     image node offset when found (>=0)
 *     negative number on failure (FDT_ERR_* code)
 */
int fit_image_get_node(const void *fit, const char *image_uname)
{
	int noffset, images_noffset;

	images_noffset = fdt_path_offset(fit, FIT_IMAGES_PATH);
	if (images_noffset < 0) {
		debug("Can't find images parent node '%s' (%s)\n",
		      FIT_IMAGES_PATH, fdt_strerror(images_noffset));
		return images_noffset;
	}

	noffset = fdt_subnode_offset(fit, images_noffset, image_uname);
	if (noffset < 0) {
		debug("Can't get node offset for image unit name: '%s' (%s)\n",
		      image_uname, fdt_strerror(noffset));
	}

	return noffset;
}

/**
 * fit_image_get_os - get os id for a given component image node
 * @fit: pointer to the FIT format image header
 * @noffset: component image node offset
 * @os: pointer to the uint8_t, will hold os numeric id
 *
 * fit_image_get_os() finds os property in a given component image node.
 * If the property is found, its (string) value is translated to the numeric
 * id which is returned to the caller.
 *
 * returns:
 *     0, on success
 *     -1, on failure
 */
int fit_image_get_os(const void *fit, int noffset, uint8_t *os)
{
	int len;
	const void *data;

	/* Get OS name from property data */
	data = fdt_getprop(fit, noffset, FIT_OS_PROP, &len);
	if (data == NULL) {
		fit_get_debug(fit, noffset, FIT_OS_PROP, len);
		*os = -1;
		return -1;
	}

	/* Translate OS name to id */
	*os = genimg_get_os_id(data);
	return 0;
}

/**
 * fit_image_get_arch - get arch id for a given component image node
 * @fit: pointer to the FIT format image header
 * @noffset: component image node offset
 * @arch: pointer to the uint8_t, will hold arch numeric id
 *
 * fit_image_get_arch() finds arch property in a given component image node.
 * If the property is found, its (string) value is translated to the numeric
 * id which is returned to the caller.
 *
 * returns:
 *     0, on success
 *     -1, on failure
 */
int fit_image_get_arch(const void *fit, int noffset, uint8_t *arch)
{
	int len;
	const void *data;

	/* Get architecture name from property data */
	data = fdt_getprop(fit, noffset, FIT_ARCH_PROP, &len);
	if (data == NULL) {
		fit_get_debug(fit, noffset, FIT_ARCH_PROP, len);
		*arch = -1;
		return -1;
	}

	/* Translate architecture name to id */
	*arch = genimg_get_arch_id(data);
	return 0;
}

/**
 * fit_image_get_type - get type id for a given component image node
 * @fit: pointer to the FIT format image header
 * @noffset: component image node offset
 * @type: pointer to the uint8_t, will hold type numeric id
 *
 * fit_image_get_type() finds type property in a given component image node.
 * If the property is found, its (string) value is translated to the numeric
 * id which is returned to the caller.
 *
 * returns:
 *     0, on success
 *     -1, on failure
 */
int fit_image_get_type(const void *fit, int noffset, uint8_t *type)
{
	int len;
	const void *data;

	/* Get image type name from property data */
	data = fdt_getprop(fit, noffset, FIT_TYPE_PROP, &len);
	if (data == NULL) {
		fit_get_debug(fit, noffset, FIT_TYPE_PROP, len);
		*type = -1;
		return -1;
	}

	/* Translate image type name to id */
	*type = genimg_get_type_id(data);
	return 0;
}

/**
 * fit_image_get_comp - get comp id for a given component image node
 * @fit: pointer to the FIT format image header
 * @noffset: component image node offset
 * @comp: pointer to the uint8_t, will hold comp numeric id
 *
 * fit_image_get_comp() finds comp property in a given component image node.
 * If the property is found, its (string) value is translated to the numeric
 * id which is returned to the caller.
 *
 * returns:
 *     0, on success
 *     -1, on failure
 */
int fit_image_get_comp(const void *fit, int noffset, uint8_t *comp)
{
	int len;
	const void *data;

	/* Get compression name from property data */
	data = fdt_getprop(fit, noffset, FIT_COMP_PROP, &len);
	if (data == NULL) {
		fit_get_debug(fit, noffset, FIT_COMP_PROP, len);
		*comp = -1;
		return -1;
	}

	/* Translate compression name to id */
	*comp = genimg_get_comp_id(data);
	return 0;
}

static int fit_image_get_address(const void *fit, int noffset, char *name,
			  ulong *load)
{
	int len, cell_len;
	const fdt32_t *cell;
	uint64_t load64 = 0;

	cell = fdt_getprop(fit, noffset, name, &len);
	if (cell == NULL) {
		fit_get_debug(fit, noffset, name, len);
		return -1;
	}

	cell_len = len >> 2;
	/* Use load64 to avoid compiling warning for 32-bit target */
	while (cell_len--) {
		load64 = (load64 << 32) | uimage_to_cpu(*cell);
		cell++;
	}

	if (len > sizeof(ulong) && (uint32_t)(load64 >> 32)) {
		printf("Unsupported %s address size\n", name);
		return -1;
	}

	*load = (ulong)load64;

	return 0;
}
/**
 * fit_image_get_load() - get load addr property for given component image node
 * @fit: pointer to the FIT format image header
 * @noffset: component image node offset
 * @load: pointer to the uint32_t, will hold load address
 *
 * fit_image_get_load() finds load address property in a given component
 * image node. If the property is found, its value is returned to the caller.
 *
 * returns:
 *     0, on success
 *     -1, on failure
 */
int fit_image_get_load(const void *fit, int noffset, ulong *load)
{
	return fit_image_get_address(fit, noffset, FIT_LOAD_PROP, load);
}

/**
 * fit_image_get_entry() - get entry point address property
 * @fit: pointer to the FIT format image header
 * @noffset: component image node offset
 * @entry: pointer to the uint32_t, will hold entry point address
 *
 * This gets the entry point address property for a given component image
 * node.
 *
 * fit_image_get_entry() finds entry point address property in a given
 * component image node.  If the property is found, its value is returned
 * to the caller.
 *
 * returns:
 *     0, on success
 *     -1, on failure
 */
int fit_image_get_entry(const void *fit, int noffset, ulong *entry)
{
	return fit_image_get_address(fit, noffset, FIT_ENTRY_PROP, entry);
}

/**
 * fit_image_get_data - get data property and its size for a given component image node
 * @fit: pointer to the FIT format image header
 * @noffset: component image node offset
 * @data: double pointer to void, will hold data property's data address
 * @size: pointer to size_t, will hold data property's data size
 *
 * fit_image_get_data() finds data property in a given component image node.
 * If the property is found its data start address and size are returned to
 * the caller.
 *
 * returns:
 *     0, on success
 *     -1, on failure
 */
int fit_image_get_data(const void *fit, int noffset,
		const void **data, size_t *size)
{
	int len;

	*data = fdt_getprop(fit, noffset, FIT_DATA_PROP, &len);
	if (*data == NULL) {
		fit_get_debug(fit, noffset, FIT_DATA_PROP, len);
		*size = 0;
		return -1;
	}

	*size = len;
	return 0;
}

/**
 * Get 'data-offset' property from a given image node.
 *
 * @fit: pointer to the FIT image header
 * @noffset: component image node offset
 * @data_offset: holds the data-offset property
 *
 * returns:
 *     0, on success
 *     -ENOENT if the property could not be found
 */
int fit_image_get_data_offset(const void *fit, int noffset, int *data_offset)
{
	const fdt32_t *val;

	val = fdt_getprop(fit, noffset, FIT_DATA_OFFSET_PROP, NULL);
	if (!val)
		return -ENOENT;

	*data_offset = fdt32_to_cpu(*val);

	return 0;
}

/**
 * Get 'data-position' property from a given image node.
 *
 * @fit: pointer to the FIT image header
 * @noffset: component image node offset
 * @data_position: holds the data-position property
 *
 * returns:
 *     0, on success
 *     -ENOENT if the property could not be found
 */
int fit_image_get_data_position(const void *fit, int noffset,
				int *data_position)
{
	const fdt32_t *val;

	val = fdt_getprop(fit, noffset, FIT_DATA_POSITION_PROP, NULL);
	if (!val)
		return -ENOENT;

	*data_position = fdt32_to_cpu(*val);

	return 0;
}

/**
 * Get 'data-size' property from a given image node.
 *
 * @fit: pointer to the FIT image header
 * @noffset: component image node offset
 * @data_size: holds the data-size property
 *
 * returns:
 *     0, on success
 *     -ENOENT if the property could not be found
 */
int fit_image_get_data_size(const void *fit, int noffset, int *data_size)
{
	const fdt32_t *val;

	val = fdt_getprop(fit, noffset, FIT_DATA_SIZE_PROP, NULL);
	if (!val)
		return -ENOENT;

	*data_size = fdt32_to_cpu(*val);

	return 0;
}

/**
 * Get 'data-size-unciphered' property from a given image node.
 *
 * @fit: pointer to the FIT image header
 * @noffset: component image node offset
 * @data_size: holds the data-size property
 *
 * returns:
 *     0, on success
 *     -ENOENT if the property could not be found
 */
int fit_image_get_data_size_unciphered(const void *fit, int noffset,
				       size_t *data_size)
{
	const fdt32_t *val;

	val = fdt_getprop(fit, noffset, "data-size-unciphered", NULL);
	if (!val)
		return -ENOENT;

	*data_size = (size_t)fdt32_to_cpu(*val);

	return 0;
}

/**
 * fit_image_get_data_and_size - get data and its size including
 *				 both embedded and external data
 * @fit: pointer to the FIT format image header
 * @noffset: component image node offset
 * @data: double pointer to void, will hold data property's data address
 * @size: pointer to size_t, will hold data property's data size
 *
 * fit_image_get_data_and_size() finds data and its size including
 * both embedded and external data. If the property is found
 * its data start address and size are returned to the caller.
 *
 * returns:
 *     0, on success
 *     otherwise, on failure
 */
int fit_image_get_data_and_size(const void *fit, int noffset,
				const void **data, size_t *size)
{
	bool external_data = false;
	int offset;
	int len;
	int ret;

	if (!fit_image_get_data_position(fit, noffset, &offset)) {
		external_data = true;
	} else if (!fit_image_get_data_offset(fit, noffset, &offset)) {
		external_data = true;
		/*
		 * For FIT with external data, figure out where
		 * the external images start. This is the base
		 * for the data-offset properties in each image.
		 */
		offset += ((fdt_totalsize(fit) + 3) & ~3);
	}

	if (external_data) {
		debug("External Data\n");
		ret = fit_image_get_data_size(fit, noffset, &len);
		if (!ret) {
			*data = fit + offset;
			*size = len;
		}
	} else {
		ret = fit_image_get_data(fit, noffset, data, size);
	}

	return ret;
}

/**
 * fit_image_hash_get_algo - get hash algorithm name
 * @fit: pointer to the FIT format image header
 * @noffset: hash node offset
 * @algo: double pointer to char, will hold pointer to the algorithm name
 *
 * fit_image_hash_get_algo() finds hash algorithm property in a given hash node.
 * If the property is found its data start address is returned to the caller.
 *
 * returns:
 *     0, on success
 *     -1, on failure
 */
int fit_image_hash_get_algo(const void *fit, int noffset, char **algo)
{
	int len;

	*algo = (char *)fdt_getprop(fit, noffset, FIT_ALGO_PROP, &len);
	if (*algo == NULL) {
		fit_get_debug(fit, noffset, FIT_ALGO_PROP, len);
		return -1;
	}

	return 0;
}

/**
 * fit_image_hash_get_value - get hash value and length
 * @fit: pointer to the FIT format image header
 * @noffset: hash node offset
 * @value: double pointer to uint8_t, will hold address of a hash value data
 * @value_len: pointer to an int, will hold hash data length
 *
 * fit_image_hash_get_value() finds hash value property in a given hash node.
 * If the property is found its data start address and size are returned to
 * the caller.
 *
 * returns:
 *     0, on success
 *     -1, on failure
 */
int fit_image_hash_get_value(const void *fit, int noffset, uint8_t **value,
				int *value_len)
{
	int len;

	*value = (uint8_t *)fdt_getprop(fit, noffset, FIT_VALUE_PROP, &len);
	if (*value == NULL) {
		fit_get_debug(fit, noffset, FIT_VALUE_PROP, len);
		*value_len = 0;
		return -1;
	}

	*value_len = len;
	return 0;
}

/**
 * fit_image_hash_get_ignore - get hash ignore flag
 * @fit: pointer to the FIT format image header
 * @noffset: hash node offset
 * @ignore: pointer to an int, will hold hash ignore flag
 *
 * fit_image_hash_get_ignore() finds hash ignore property in a given hash node.
 * If the property is found and non-zero, the hash algorithm is not verified by
 * u-boot automatically.
 *
 * returns:
 *     0, on ignore not found
 *     value, on ignore found
 */
static int fit_image_hash_get_ignore(const void *fit, int noffset, int *ignore)
{
	int len;
	int *value;

	value = (int *)fdt_getprop(fit, noffset, FIT_IGNORE_PROP, &len);
	if (value == NULL || len != sizeof(int))
		*ignore = 0;
	else
		*ignore = *value;

	return 0;
}

/**
 * fit_image_cipher_get_algo - get cipher algorithm name
 * @fit: pointer to the FIT format image header
 * @noffset: cipher node offset
 * @algo: double pointer to char, will hold pointer to the algorithm name
 *
 * fit_image_cipher_get_algo() finds cipher algorithm property in a given
 * cipher node. If the property is found its data start address is returned
 * to the caller.
 *
 * returns:
 *     0, on success
 *     -1, on failure
 */
int fit_image_cipher_get_algo(const void *fit, int noffset, char **algo)
{
	int len;

	*algo = (char *)fdt_getprop(fit, noffset, FIT_ALGO_PROP, &len);
	if (!*algo) {
		fit_get_debug(fit, noffset, FIT_ALGO_PROP, len);
		return -1;
	}

	return 0;
}

ulong fit_get_end(const void *fit)
{
	return map_to_sysmem((void *)(fit + fdt_totalsize(fit)));
}

/**
 * fit_set_timestamp - set node timestamp property
 * @fit: pointer to the FIT format image header
 * @noffset: node offset
 * @timestamp: timestamp value to be set
 *
 * fit_set_timestamp() attempts to set timestamp property in the requested
 * node and returns operation status to the caller.
 *
 * returns:
 *     0, on success
 *     -ENOSPC if no space in device tree, -1 for other error
 */
int fit_set_timestamp(void *fit, int noffset, time_t timestamp)
{
	uint32_t t;
	int ret;

	t = cpu_to_uimage(timestamp);
	ret = fdt_setprop(fit, noffset, FIT_TIMESTAMP_PROP, &t,
				sizeof(uint32_t));
	if (ret) {
		debug("Can't set '%s' property for '%s' node (%s)\n",
		      FIT_TIMESTAMP_PROP, fit_get_name(fit, noffset, NULL),
		      fdt_strerror(ret));
		return ret == -FDT_ERR_NOSPACE ? -ENOSPC : -1;
	}

	return 0;
}

/**
 * calculate_hash - calculate and return hash for provided input data
 * @data: pointer to the input data
 * @data_len: data length
 * @algo: requested hash algorithm
 * @value: pointer to the char, will hold hash value data (caller must
 * allocate enough free space)
 * value_len: length of the calculated hash
 *
 * calculate_hash() computes input data hash according to the requested
 * algorithm.
 * Resulting hash value is placed in caller provided 'value' buffer, length
 * of the calculated hash is returned via value_len pointer argument.
 *
 * returns:
 *     0, on success
 *    -1, when algo is unsupported
 */
int calculate_hash(const void *data, int data_len, const char *name,
			uint8_t *value, int *value_len)
{
<<<<<<< HEAD
#if !defined(USE_HOSTCC) && defined(CONFIG_DM_HASH)
	int rc;
	enum HASH_ALGO hash_algo;
	struct udevice *dev;

	rc = uclass_get_device(UCLASS_HASH, 0, &dev);
	if (rc) {
		debug("failed to get hash device, rc=%d\n", rc);
		return -1;
	}

	hash_algo = hash_algo_lookup_by_name(algo);
	if (hash_algo == HASH_ALGO_INVALID) {
		debug("Unsupported hash algorithm\n");
		return -1;
	};

	rc = hash_digest_wd(dev, hash_algo, data, data_len, value, CHUNKSZ);
	if (rc) {
		debug("failed to get hash value, rc=%d\n", rc);
		return -1;
	}

	*value_len = hash_algo_digest_size(hash_algo);
#else
	if (IMAGE_ENABLE_CRC32 && strcmp(algo, "crc32") == 0) {
		*((uint32_t *)value) = crc32_wd(0, data, data_len,
							CHUNKSZ_CRC32);
		*((uint32_t *)value) = cpu_to_uimage(*((uint32_t *)value));
		*value_len = 4;
	} else if (CONFIG_IS_ENABLED(SHA1) && strcmp(algo, "sha1") == 0) {
		sha1_csum_wd((unsigned char *)data, data_len,
			     (unsigned char *)value, CHUNKSZ_SHA1);
		*value_len = 20;
	} else if (CONFIG_IS_ENABLED(SHA256) && strcmp(algo, "sha256") == 0) {
		sha256_csum_wd((unsigned char *)data, data_len,
			       (unsigned char *)value, CHUNKSZ_SHA256);
		*value_len = SHA256_SUM_LEN;
	} else if (CONFIG_IS_ENABLED(SHA384) && strcmp(algo, "sha384") == 0) {
		sha384_csum_wd((unsigned char *)data, data_len,
			       (unsigned char *)value, CHUNKSZ_SHA384);
		*value_len = SHA384_SUM_LEN;
	} else if (CONFIG_IS_ENABLED(SHA512) && strcmp(algo, "sha512") == 0) {
		sha512_csum_wd((unsigned char *)data, data_len,
			       (unsigned char *)value, CHUNKSZ_SHA512);
		*value_len = SHA512_SUM_LEN;
	} else if (IMAGE_ENABLE_MD5 && strcmp(algo, "md5") == 0) {
		md5_wd((unsigned char *)data, data_len, value, CHUNKSZ_MD5);
		*value_len = 16;
	} else {
		debug("Unsupported hash alogrithm\n");
		return -1;
	}
#endif
=======
	struct hash_algo *algo;
	int ret;

	ret = hash_lookup_algo(name, &algo);
	if (ret < 0) {
		debug("Unsupported hash alogrithm\n");
		return -1;
	}

	algo->hash_func_ws(data, data_len, value, algo->chunk_size);
	*value_len = algo->digest_size;

>>>>>>> bb92678c
	return 0;
}

static int fit_image_check_hash(const void *fit, int noffset, const void *data,
				size_t size, char **err_msgp)
{
	uint8_t value[FIT_MAX_HASH_LEN];
	int value_len;
	char *algo;
	uint8_t *fit_value;
	int fit_value_len;
	int ignore;

	*err_msgp = NULL;

	if (fit_image_hash_get_algo(fit, noffset, &algo)) {
		*err_msgp = "Can't get hash algo property";
		return -1;
	}
	printf("%s", algo);

	if (IMAGE_ENABLE_IGNORE) {
		fit_image_hash_get_ignore(fit, noffset, &ignore);
		if (ignore) {
			printf("-skipped ");
			return 0;
		}
	}

	if (fit_image_hash_get_value(fit, noffset, &fit_value,
				     &fit_value_len)) {
		*err_msgp = "Can't get hash value property";
		return -1;
	}

	if (calculate_hash(data, size, algo, value, &value_len)) {
		*err_msgp = "Unsupported hash algorithm";
		return -1;
	}

	if (value_len != fit_value_len) {
		*err_msgp = "Bad hash value len";
		return -1;
	} else if (memcmp(value, fit_value, value_len) != 0) {
		*err_msgp = "Bad hash value";
		return -1;
	}

	return 0;
}

int fit_image_verify_with_data(const void *fit, int image_noffset,
			       const void *data, size_t size)
{
	int		noffset = 0;
	char		*err_msg = "";
	int verify_all = 1;
	int ret;

	/* Verify all required signatures */
	if (FIT_IMAGE_ENABLE_VERIFY &&
	    fit_image_verify_required_sigs(fit, image_noffset, data, size,
					   gd_fdt_blob(), &verify_all)) {
		err_msg = "Unable to verify required signature";
		goto error;
	}

	/* Process all hash subnodes of the component image node */
	fdt_for_each_subnode(noffset, fit, image_noffset) {
		const char *name = fit_get_name(fit, noffset, NULL);

		/*
		 * Check subnode name, must be equal to "hash".
		 * Multiple hash nodes require unique unit node
		 * names, e.g. hash-1, hash-2, etc.
		 */
		if (!strncmp(name, FIT_HASH_NODENAME,
			     strlen(FIT_HASH_NODENAME))) {
			if (fit_image_check_hash(fit, noffset, data, size,
						 &err_msg))
				goto error;
			puts("+ ");
		} else if (FIT_IMAGE_ENABLE_VERIFY && verify_all &&
				!strncmp(name, FIT_SIG_NODENAME,
					strlen(FIT_SIG_NODENAME))) {
			ret = fit_image_check_sig(fit, noffset, data,
							size, -1, &err_msg);

			/*
			 * Show an indication on failure, but do not return
			 * an error. Only keys marked 'required' can cause
			 * an image validation failure. See the call to
			 * fit_image_verify_required_sigs() above.
			 */
			if (ret)
				puts("- ");
			else
				puts("+ ");
		}
	}

	if (noffset == -FDT_ERR_TRUNCATED || noffset == -FDT_ERR_BADSTRUCTURE) {
		err_msg = "Corrupted or truncated tree";
		goto error;
	}

	return 1;

error:
	printf(" error!\n%s for '%s' hash node in '%s' image node\n",
	       err_msg, fit_get_name(fit, noffset, NULL),
	       fit_get_name(fit, image_noffset, NULL));
	return 0;
}

/**
 * fit_image_verify - verify data integrity
 * @fit: pointer to the FIT format image header
 * @image_noffset: component image node offset
 *
 * fit_image_verify() goes over component image hash nodes,
 * re-calculates each data hash and compares with the value stored in hash
 * node.
 *
 * returns:
 *     1, if all hashes are valid
 *     0, otherwise (or on error)
 */
int fit_image_verify(const void *fit, int image_noffset)
{
	const char *name = fit_get_name(fit, image_noffset, NULL);
	const void	*data;
	size_t		size;
	char		*err_msg = "";

	if (IS_ENABLED(CONFIG_FIT_SIGNATURE) && strchr(name, '@')) {
		/*
		 * We don't support this since libfdt considers names with the
		 * name root but different @ suffix to be equal
		 */
		err_msg = "Node name contains @";
		goto err;
	}
	/* Get image data and data length */
	if (fit_image_get_data_and_size(fit, image_noffset, &data, &size)) {
		err_msg = "Can't get image data/size";
		goto err;
	}

	return fit_image_verify_with_data(fit, image_noffset, data, size);

err:
	printf("error!\n%s in '%s' image node\n", err_msg,
	       fit_get_name(fit, image_noffset, NULL));
	return 0;
}

/**
 * fit_all_image_verify - verify data integrity for all images
 * @fit: pointer to the FIT format image header
 *
 * fit_all_image_verify() goes over all images in the FIT and
 * for every images checks if all it's hashes are valid.
 *
 * returns:
 *     1, if all hashes of all images are valid
 *     0, otherwise (or on error)
 */
int fit_all_image_verify(const void *fit)
{
	int images_noffset;
	int noffset;
	int ndepth;
	int count;

	/* Find images parent node offset */
	images_noffset = fdt_path_offset(fit, FIT_IMAGES_PATH);
	if (images_noffset < 0) {
		printf("Can't find images parent node '%s' (%s)\n",
		       FIT_IMAGES_PATH, fdt_strerror(images_noffset));
		return 0;
	}

	/* Process all image subnodes, check hashes for each */
	printf("## Checking hash(es) for FIT Image at %08lx ...\n",
	       (ulong)fit);
	for (ndepth = 0, count = 0,
	     noffset = fdt_next_node(fit, images_noffset, &ndepth);
			(noffset >= 0) && (ndepth > 0);
			noffset = fdt_next_node(fit, noffset, &ndepth)) {
		if (ndepth == 1) {
			/*
			 * Direct child node of the images parent node,
			 * i.e. component image node.
			 */
			printf("   Hash(es) for Image %u (%s): ", count,
			       fit_get_name(fit, noffset, NULL));
			count++;

			if (!fit_image_verify(fit, noffset))
				return 0;
			printf("\n");
		}
	}
	return 1;
}

static int fit_image_uncipher(const void *fit, int image_noffset,
			      void **data, size_t *size)
{
	int cipher_noffset, ret;
	void *dst;
	size_t size_dst;

	cipher_noffset = fdt_subnode_offset(fit, image_noffset,
					    FIT_CIPHER_NODENAME);
	if (cipher_noffset < 0)
		return 0;

	ret = fit_image_decrypt_data(fit, image_noffset, cipher_noffset,
				     *data, *size, &dst, &size_dst);
	if (ret)
		goto out;

	*data = dst;
	*size = size_dst;

 out:
	return ret;
}

/**
 * fit_image_check_os - check whether image node is of a given os type
 * @fit: pointer to the FIT format image header
 * @noffset: component image node offset
 * @os: requested image os
 *
 * fit_image_check_os() reads image os property and compares its numeric
 * id with the requested os. Comparison result is returned to the caller.
 *
 * returns:
 *     1 if image is of given os type
 *     0 otherwise (or on error)
 */
int fit_image_check_os(const void *fit, int noffset, uint8_t os)
{
	uint8_t image_os;

	if (fit_image_get_os(fit, noffset, &image_os))
		return 0;
	return (os == image_os);
}

/**
 * fit_image_check_arch - check whether image node is of a given arch
 * @fit: pointer to the FIT format image header
 * @noffset: component image node offset
 * @arch: requested imagearch
 *
 * fit_image_check_arch() reads image arch property and compares its numeric
 * id with the requested arch. Comparison result is returned to the caller.
 *
 * returns:
 *     1 if image is of given arch
 *     0 otherwise (or on error)
 */
int fit_image_check_arch(const void *fit, int noffset, uint8_t arch)
{
	uint8_t image_arch;
	int aarch32_support = 0;

	/* Let's assume that sandbox can load any architecture */
	if (IS_ENABLED(CONFIG_SANDBOX))
		return true;

	if (IS_ENABLED(CONFIG_ARM64_SUPPORT_AARCH32))
		aarch32_support = 1;

	if (fit_image_get_arch(fit, noffset, &image_arch))
		return 0;
	return (arch == image_arch) ||
		(arch == IH_ARCH_I386 && image_arch == IH_ARCH_X86_64) ||
		(arch == IH_ARCH_ARM64 && image_arch == IH_ARCH_ARM &&
		 aarch32_support);
}

/**
 * fit_image_check_type - check whether image node is of a given type
 * @fit: pointer to the FIT format image header
 * @noffset: component image node offset
 * @type: requested image type
 *
 * fit_image_check_type() reads image type property and compares its numeric
 * id with the requested type. Comparison result is returned to the caller.
 *
 * returns:
 *     1 if image is of given type
 *     0 otherwise (or on error)
 */
int fit_image_check_type(const void *fit, int noffset, uint8_t type)
{
	uint8_t image_type;

	if (fit_image_get_type(fit, noffset, &image_type))
		return 0;
	return (type == image_type);
}

/**
 * fit_image_check_comp - check whether image node uses given compression
 * @fit: pointer to the FIT format image header
 * @noffset: component image node offset
 * @comp: requested image compression type
 *
 * fit_image_check_comp() reads image compression property and compares its
 * numeric id with the requested compression type. Comparison result is
 * returned to the caller.
 *
 * returns:
 *     1 if image uses requested compression
 *     0 otherwise (or on error)
 */
int fit_image_check_comp(const void *fit, int noffset, uint8_t comp)
{
	uint8_t image_comp;

	if (fit_image_get_comp(fit, noffset, &image_comp))
		return 0;
	return (comp == image_comp);
}

/**
 * fdt_check_no_at() - Check for nodes whose names contain '@'
 *
 * This checks the parent node and all subnodes recursively
 *
 * @fit: FIT to check
 * @parent: Parent node to check
 * @return 0 if OK, -EADDRNOTAVAIL is a node has a name containing '@'
 */
static int fdt_check_no_at(const void *fit, int parent)
{
	const char *name;
	int node;
	int ret;

	name = fdt_get_name(fit, parent, NULL);
	if (!name || strchr(name, '@'))
		return -EADDRNOTAVAIL;

	fdt_for_each_subnode(node, fit, parent) {
		ret = fdt_check_no_at(fit, node);
		if (ret)
			return ret;
	}

	return 0;
}

int fit_check_format(const void *fit, ulong size)
{
	int ret;

	/* A FIT image must be a valid FDT */
	ret = fdt_check_header(fit);
	if (ret) {
		log_debug("Wrong FIT format: not a flattened device tree (err=%d)\n",
			  ret);
		return -ENOEXEC;
	}

	if (CONFIG_IS_ENABLED(FIT_FULL_CHECK)) {
		/*
		 * If we are not given the size, make do wtih calculating it.
		 * This is not as secure, so we should consider a flag to
		 * control this.
		 */
		if (size == IMAGE_SIZE_INVAL)
			size = fdt_totalsize(fit);
		ret = fdt_check_full(fit, size);
		if (ret)
			ret = -EINVAL;

		/*
		 * U-Boot stopped using unit addressed in 2017. Since libfdt
		 * can match nodes ignoring any unit address, signature
		 * verification can see the wrong node if one is inserted with
		 * the same name as a valid node but with a unit address
		 * attached. Protect against this by disallowing unit addresses.
		 */
		if (!ret && CONFIG_IS_ENABLED(FIT_SIGNATURE)) {
			ret = fdt_check_no_at(fit, 0);

			if (ret) {
				log_debug("FIT check error %d\n", ret);
				return ret;
			}
		}
		if (ret) {
			log_debug("FIT check error %d\n", ret);
			return ret;
		}
	}

	/* mandatory / node 'description' property */
	if (!fdt_getprop(fit, 0, FIT_DESC_PROP, NULL)) {
		log_debug("Wrong FIT format: no description\n");
		return -ENOMSG;
	}

	if (IMAGE_ENABLE_TIMESTAMP) {
		/* mandatory / node 'timestamp' property */
		if (!fdt_getprop(fit, 0, FIT_TIMESTAMP_PROP, NULL)) {
			log_debug("Wrong FIT format: no timestamp\n");
			return -EBADMSG;
		}
	}

	/* mandatory subimages parent '/images' node */
	if (fdt_path_offset(fit, FIT_IMAGES_PATH) < 0) {
		log_debug("Wrong FIT format: no images parent node\n");
		return -ENOENT;
	}

	return 0;
}

/**
 * fit_conf_find_compat
 * @fit: pointer to the FIT format image header
 * @fdt: pointer to the device tree to compare against
 *
 * fit_conf_find_compat() attempts to find the configuration whose fdt is the
 * most compatible with the passed in device tree.
 *
 * Example:
 *
 * / o image-tree
 *   |-o images
 *   | |-o fdt-1
 *   | |-o fdt-2
 *   |
 *   |-o configurations
 *     |-o config-1
 *     | |-fdt = fdt-1
 *     |
 *     |-o config-2
 *       |-fdt = fdt-2
 *
 * / o U-Boot fdt
 *   |-compatible = "foo,bar", "bim,bam"
 *
 * / o kernel fdt1
 *   |-compatible = "foo,bar",
 *
 * / o kernel fdt2
 *   |-compatible = "bim,bam", "baz,biz"
 *
 * Configuration 1 would be picked because the first string in U-Boot's
 * compatible list, "foo,bar", matches a compatible string in the root of fdt1.
 * "bim,bam" in fdt2 matches the second string which isn't as good as fdt1.
 *
 * As an optimization, the compatible property from the FDT's root node can be
 * copied into the configuration node in the FIT image. This is required to
 * match configurations with compressed FDTs.
 *
 * returns:
 *     offset to the configuration to use if one was found
 *     -1 otherwise
 */
int fit_conf_find_compat(const void *fit, const void *fdt)
{
	int ndepth = 0;
	int noffset, confs_noffset, images_noffset;
	const void *fdt_compat;
	int fdt_compat_len;
	int best_match_offset = 0;
	int best_match_pos = 0;

	confs_noffset = fdt_path_offset(fit, FIT_CONFS_PATH);
	images_noffset = fdt_path_offset(fit, FIT_IMAGES_PATH);
	if (confs_noffset < 0 || images_noffset < 0) {
		debug("Can't find configurations or images nodes.\n");
		return -1;
	}

	fdt_compat = fdt_getprop(fdt, 0, "compatible", &fdt_compat_len);
	if (!fdt_compat) {
		debug("Fdt for comparison has no \"compatible\" property.\n");
		return -1;
	}

	/*
	 * Loop over the configurations in the FIT image.
	 */
	for (noffset = fdt_next_node(fit, confs_noffset, &ndepth);
			(noffset >= 0) && (ndepth > 0);
			noffset = fdt_next_node(fit, noffset, &ndepth)) {
		const void *fdt;
		const char *kfdt_name;
		int kfdt_noffset, compat_noffset;
		const char *cur_fdt_compat;
		int len;
		size_t sz;
		int i;

		if (ndepth > 1)
			continue;

		/* If there's a compat property in the config node, use that. */
		if (fdt_getprop(fit, noffset, "compatible", NULL)) {
			fdt = fit;		  /* search in FIT image */
			compat_noffset = noffset; /* search under config node */
		} else {	/* Otherwise extract it from the kernel FDT. */
			kfdt_name = fdt_getprop(fit, noffset, "fdt", &len);
			if (!kfdt_name) {
				debug("No fdt property found.\n");
				continue;
			}
			kfdt_noffset = fdt_subnode_offset(fit, images_noffset,
							  kfdt_name);
			if (kfdt_noffset < 0) {
				debug("No image node named \"%s\" found.\n",
				      kfdt_name);
				continue;
			}

			if (!fit_image_check_comp(fit, kfdt_noffset,
						  IH_COMP_NONE)) {
				debug("Can't extract compat from \"%s\" "
				      "(compressed)\n", kfdt_name);
				continue;
			}

			/* search in this config's kernel FDT */
			if (fit_image_get_data_and_size(fit, kfdt_noffset,
							&fdt, &sz)) {
				debug("Failed to get fdt \"%s\".\n", kfdt_name);
				continue;
			}

			compat_noffset = 0;  /* search kFDT under root node */
		}

		len = fdt_compat_len;
		cur_fdt_compat = fdt_compat;
		/*
		 * Look for a match for each U-Boot compatibility string in
		 * turn in the compat string property.
		 */
		for (i = 0; len > 0 &&
		     (!best_match_offset || best_match_pos > i); i++) {
			int cur_len = strlen(cur_fdt_compat) + 1;

			if (!fdt_node_check_compatible(fdt, compat_noffset,
						       cur_fdt_compat)) {
				best_match_offset = noffset;
				best_match_pos = i;
				break;
			}
			len -= cur_len;
			cur_fdt_compat += cur_len;
		}
	}
	if (!best_match_offset) {
		debug("No match found.\n");
		return -1;
	}

	return best_match_offset;
}

int fit_conf_get_node(const void *fit, const char *conf_uname)
{
	int noffset, confs_noffset;
	int len;
	const char *s;
	char *conf_uname_copy = NULL;

	confs_noffset = fdt_path_offset(fit, FIT_CONFS_PATH);
	if (confs_noffset < 0) {
		debug("Can't find configurations parent node '%s' (%s)\n",
		      FIT_CONFS_PATH, fdt_strerror(confs_noffset));
		return confs_noffset;
	}

	if (conf_uname == NULL) {
		/* get configuration unit name from the default property */
		debug("No configuration specified, trying default...\n");
		if (!host_build() && IS_ENABLED(CONFIG_MULTI_DTB_FIT)) {
			noffset = fit_find_config_node(fit);
			if (noffset < 0)
				return noffset;
			conf_uname = fdt_get_name(fit, noffset, NULL);
		} else {
			conf_uname = (char *)fdt_getprop(fit, confs_noffset,
							 FIT_DEFAULT_PROP, &len);
			if (conf_uname == NULL) {
				fit_get_debug(fit, confs_noffset, FIT_DEFAULT_PROP,
					      len);
				return len;
			}
		}
		debug("Found default configuration: '%s'\n", conf_uname);
	}

	s = strchr(conf_uname, '#');
	if (s) {
		len = s - conf_uname;
		conf_uname_copy = malloc(len + 1);
		if (!conf_uname_copy) {
			debug("Can't allocate uname copy: '%s'\n",
					conf_uname);
			return -ENOMEM;
		}
		memcpy(conf_uname_copy, conf_uname, len);
		conf_uname_copy[len] = '\0';
		conf_uname = conf_uname_copy;
	}

	noffset = fdt_subnode_offset(fit, confs_noffset, conf_uname);
	if (noffset < 0) {
		debug("Can't get node offset for configuration unit name: '%s' (%s)\n",
		      conf_uname, fdt_strerror(noffset));
	}

	if (conf_uname_copy)
		free(conf_uname_copy);

	return noffset;
}

int fit_conf_get_prop_node_count(const void *fit, int noffset,
		const char *prop_name)
{
	return fdt_stringlist_count(fit, noffset, prop_name);
}

int fit_conf_get_prop_node_index(const void *fit, int noffset,
		const char *prop_name, int index)
{
	const char *uname;
	int len;

	/* get kernel image unit name from configuration kernel property */
	uname = fdt_stringlist_get(fit, noffset, prop_name, index, &len);
	if (uname == NULL)
		return len;

	return fit_image_get_node(fit, uname);
}

int fit_conf_get_prop_node(const void *fit, int noffset,
		const char *prop_name)
{
	return fit_conf_get_prop_node_index(fit, noffset, prop_name, 0);
}

static int fit_image_select(const void *fit, int rd_noffset, int verify)
{
	fit_image_print(fit, rd_noffset, "   ");

	if (verify) {
		puts("   Verifying Hash Integrity ... ");
		if (!fit_image_verify(fit, rd_noffset)) {
			puts("Bad Data Hash\n");
			return -EACCES;
		}
		puts("OK\n");
	}

	return 0;
}

int fit_get_node_from_config(bootm_headers_t *images, const char *prop_name,
			ulong addr)
{
	int cfg_noffset;
	void *fit_hdr;
	int noffset;

	debug("*  %s: using config '%s' from image at 0x%08lx\n",
	      prop_name, images->fit_uname_cfg, addr);

	/* Check whether configuration has this property defined */
	fit_hdr = map_sysmem(addr, 0);
	cfg_noffset = fit_conf_get_node(fit_hdr, images->fit_uname_cfg);
	if (cfg_noffset < 0) {
		debug("*  %s: no such config\n", prop_name);
		return -EINVAL;
	}

	noffset = fit_conf_get_prop_node(fit_hdr, cfg_noffset, prop_name);
	if (noffset < 0) {
		debug("*  %s: no '%s' in config\n", prop_name, prop_name);
		return -ENOENT;
	}

	return noffset;
}

/**
 * fit_get_image_type_property() - get property name for IH_TYPE_...
 *
 * @return the properly name where we expect to find the image in the
 * config node
 */
static const char *fit_get_image_type_property(int type)
{
	/*
	 * This is sort-of available in the uimage_type[] table in image.c
	 * but we don't have access to the short name, and "fdt" is different
	 * anyway. So let's just keep it here.
	 */
	switch (type) {
	case IH_TYPE_FLATDT:
		return FIT_FDT_PROP;
	case IH_TYPE_KERNEL:
		return FIT_KERNEL_PROP;
	case IH_TYPE_FIRMWARE:
		return FIT_FIRMWARE_PROP;
	case IH_TYPE_RAMDISK:
		return FIT_RAMDISK_PROP;
	case IH_TYPE_X86_SETUP:
		return FIT_SETUP_PROP;
	case IH_TYPE_LOADABLE:
		return FIT_LOADABLE_PROP;
	case IH_TYPE_FPGA:
		return FIT_FPGA_PROP;
	case IH_TYPE_STANDALONE:
		return FIT_STANDALONE_PROP;
	}

	return "unknown";
}

int fit_image_load(bootm_headers_t *images, ulong addr,
		   const char **fit_unamep, const char **fit_uname_configp,
		   int arch, int image_type, int bootstage_id,
		   enum fit_load_op load_op, ulong *datap, ulong *lenp)
{
	int cfg_noffset, noffset;
	const char *fit_uname;
	const char *fit_uname_config;
	const char *fit_base_uname_config;
	const void *fit;
	void *buf;
	void *loadbuf;
	size_t size;
	int type_ok, os_ok;
	ulong load, load_end, data, len;
	uint8_t os, comp;
#ifndef USE_HOSTCC
	uint8_t os_arch;
#endif
	const char *prop_name;
	int ret;

	fit = map_sysmem(addr, 0);
	fit_uname = fit_unamep ? *fit_unamep : NULL;
	fit_uname_config = fit_uname_configp ? *fit_uname_configp : NULL;
	fit_base_uname_config = NULL;
	prop_name = fit_get_image_type_property(image_type);
	printf("## Loading %s from FIT Image at %08lx ...\n", prop_name, addr);

	bootstage_mark(bootstage_id + BOOTSTAGE_SUB_FORMAT);
	ret = fit_check_format(fit, IMAGE_SIZE_INVAL);
	if (ret) {
		printf("Bad FIT %s image format! (err=%d)\n", prop_name, ret);
		if (CONFIG_IS_ENABLED(FIT_SIGNATURE) && ret == -EADDRNOTAVAIL)
			printf("Signature checking prevents use of unit addresses (@) in nodes\n");
		bootstage_error(bootstage_id + BOOTSTAGE_SUB_FORMAT);
		return ret;
	}
	bootstage_mark(bootstage_id + BOOTSTAGE_SUB_FORMAT_OK);
	if (fit_uname) {
		/* get FIT component image node offset */
		bootstage_mark(bootstage_id + BOOTSTAGE_SUB_UNIT_NAME);
		noffset = fit_image_get_node(fit, fit_uname);
	} else {
		/*
		 * no image node unit name, try to get config
		 * node first. If config unit node name is NULL
		 * fit_conf_get_node() will try to find default config node
		 */
		bootstage_mark(bootstage_id + BOOTSTAGE_SUB_NO_UNIT_NAME);
		if (IS_ENABLED(CONFIG_FIT_BEST_MATCH) && !fit_uname_config) {
			cfg_noffset = fit_conf_find_compat(fit, gd_fdt_blob());
		} else {
			cfg_noffset = fit_conf_get_node(fit,
							fit_uname_config);
		}
		if (cfg_noffset < 0) {
			puts("Could not find configuration node\n");
			bootstage_error(bootstage_id +
					BOOTSTAGE_SUB_NO_UNIT_NAME);
			return -ENOENT;
		}

		fit_base_uname_config = fdt_get_name(fit, cfg_noffset, NULL);
		printf("   Using '%s' configuration\n", fit_base_uname_config);
		/* Remember this config */
		if (image_type == IH_TYPE_KERNEL)
			images->fit_uname_cfg = fit_base_uname_config;

		if (FIT_IMAGE_ENABLE_VERIFY && images->verify) {
			puts("   Verifying Hash Integrity ... ");
			if (fit_config_verify(fit, cfg_noffset)) {
				puts("Bad Data Hash\n");
				bootstage_error(bootstage_id +
					BOOTSTAGE_SUB_HASH);
				return -EACCES;
			}
			puts("OK\n");
		}

		bootstage_mark(BOOTSTAGE_ID_FIT_CONFIG);

		noffset = fit_conf_get_prop_node(fit, cfg_noffset,
						 prop_name);
		fit_uname = fit_get_name(fit, noffset, NULL);
	}
	if (noffset < 0) {
		printf("Could not find subimage node type '%s'\n", prop_name);
		bootstage_error(bootstage_id + BOOTSTAGE_SUB_SUBNODE);
		return -ENOENT;
	}

	printf("   Trying '%s' %s subimage\n", fit_uname, prop_name);

	ret = fit_image_select(fit, noffset, images->verify);
	if (ret) {
		bootstage_error(bootstage_id + BOOTSTAGE_SUB_HASH);
		return ret;
	}

	bootstage_mark(bootstage_id + BOOTSTAGE_SUB_CHECK_ARCH);
	if (!host_build() && IS_ENABLED(CONFIG_SANDBOX)) {
		if (!fit_image_check_target_arch(fit, noffset)) {
			puts("Unsupported Architecture\n");
			bootstage_error(bootstage_id + BOOTSTAGE_SUB_CHECK_ARCH);
			return -ENOEXEC;
		}
	}

#ifndef USE_HOSTCC
	fit_image_get_arch(fit, noffset, &os_arch);
	images->os.arch = os_arch;
#endif

	bootstage_mark(bootstage_id + BOOTSTAGE_SUB_CHECK_ALL);
	type_ok = fit_image_check_type(fit, noffset, image_type) ||
		  fit_image_check_type(fit, noffset, IH_TYPE_FIRMWARE) ||
		  fit_image_check_type(fit, noffset, IH_TYPE_TEE) ||
		  (image_type == IH_TYPE_KERNEL &&
		   fit_image_check_type(fit, noffset, IH_TYPE_KERNEL_NOLOAD));

	os_ok = image_type == IH_TYPE_FLATDT ||
		image_type == IH_TYPE_FPGA ||
		fit_image_check_os(fit, noffset, IH_OS_LINUX) ||
		fit_image_check_os(fit, noffset, IH_OS_U_BOOT) ||
		fit_image_check_os(fit, noffset, IH_OS_TEE) ||
		fit_image_check_os(fit, noffset, IH_OS_OPENRTOS) ||
		fit_image_check_os(fit, noffset, IH_OS_EFI) ||
		fit_image_check_os(fit, noffset, IH_OS_VXWORKS);

	/*
	 * If either of the checks fail, we should report an error, but
	 * if the image type is coming from the "loadables" field, we
	 * don't care what it is
	 */
	if ((!type_ok || !os_ok) && image_type != IH_TYPE_LOADABLE) {
		fit_image_get_os(fit, noffset, &os);
		printf("No %s %s %s Image\n",
		       genimg_get_os_name(os),
		       genimg_get_arch_name(arch),
		       genimg_get_type_name(image_type));
		bootstage_error(bootstage_id + BOOTSTAGE_SUB_CHECK_ALL);
		return -EIO;
	}

	bootstage_mark(bootstage_id + BOOTSTAGE_SUB_CHECK_ALL_OK);

	/* get image data address and length */
	if (fit_image_get_data_and_size(fit, noffset,
					(const void **)&buf, &size)) {
		printf("Could not find %s subimage data!\n", prop_name);
		bootstage_error(bootstage_id + BOOTSTAGE_SUB_GET_DATA);
		return -ENOENT;
	}

	/* Decrypt data before uncompress/move */
	if (IS_ENABLED(CONFIG_FIT_CIPHER) && IMAGE_ENABLE_DECRYPT) {
		puts("   Decrypting Data ... ");
		if (fit_image_uncipher(fit, noffset, &buf, &size)) {
			puts("Error\n");
			return -EACCES;
		}
		puts("OK\n");
	}

	/* perform any post-processing on the image data */
	if (!host_build() && IS_ENABLED(CONFIG_FIT_IMAGE_POST_PROCESS))
		board_fit_image_post_process(fit, noffset, &buf, &size);

	len = (ulong)size;

	bootstage_mark(bootstage_id + BOOTSTAGE_SUB_GET_DATA_OK);

	data = map_to_sysmem(buf);
	load = data;
	if (load_op == FIT_LOAD_IGNORED) {
		/* Don't load */
	} else if (fit_image_get_load(fit, noffset, &load)) {
		if (load_op == FIT_LOAD_REQUIRED) {
			printf("Can't get %s subimage load address!\n",
			       prop_name);
			bootstage_error(bootstage_id + BOOTSTAGE_SUB_LOAD);
			return -EBADF;
		}
	} else if (load_op != FIT_LOAD_OPTIONAL_NON_ZERO || load) {
		ulong image_start, image_end;

		/*
		 * move image data to the load address,
		 * make sure we don't overwrite initial image
		 */
		image_start = addr;
		image_end = addr + fit_get_size(fit);

		load_end = load + len;
		if (image_type != IH_TYPE_KERNEL &&
		    load < image_end && load_end > image_start) {
			printf("Error: %s overwritten\n", prop_name);
			return -EXDEV;
		}

		printf("   Loading %s from 0x%08lx to 0x%08lx\n",
		       prop_name, data, load);
	} else {
		load = data;	/* No load address specified */
	}

	comp = IH_COMP_NONE;
	loadbuf = buf;
	/* Kernel images get decompressed later in bootm_load_os(). */
	if (!fit_image_get_comp(fit, noffset, &comp) &&
	    comp != IH_COMP_NONE &&
	    !(image_type == IH_TYPE_KERNEL ||
	      image_type == IH_TYPE_KERNEL_NOLOAD ||
	      image_type == IH_TYPE_RAMDISK)) {
		ulong max_decomp_len = len * 20;
		if (load == data) {
			loadbuf = malloc(max_decomp_len);
			load = map_to_sysmem(loadbuf);
		} else {
			loadbuf = map_sysmem(load, max_decomp_len);
		}
		if (image_decomp(comp, load, data, image_type,
				loadbuf, buf, len, max_decomp_len, &load_end)) {
			printf("Error decompressing %s\n", prop_name);

			return -ENOEXEC;
		}
		len = load_end - load;
	} else if (load != data) {
		loadbuf = map_sysmem(load, len);
		memcpy(loadbuf, buf, len);
	}

	if (image_type == IH_TYPE_RAMDISK && comp != IH_COMP_NONE)
		puts("WARNING: 'compression' nodes for ramdisks are deprecated,"
		     " please fix your .its file!\n");

	/* verify that image data is a proper FDT blob */
	if (image_type == IH_TYPE_FLATDT && fdt_check_header(loadbuf)) {
		puts("Subimage data is not a FDT");
		return -ENOEXEC;
	}

	bootstage_mark(bootstage_id + BOOTSTAGE_SUB_LOAD);

	*datap = load;
	*lenp = len;
	if (fit_unamep)
		*fit_unamep = (char *)fit_uname;
	if (fit_uname_configp)
		*fit_uname_configp = (char *)(fit_uname_config ? :
					      fit_base_uname_config);

	return noffset;
}

int boot_get_setup_fit(bootm_headers_t *images, uint8_t arch,
			ulong *setup_start, ulong *setup_len)
{
	int noffset;
	ulong addr;
	ulong len;
	int ret;

	addr = map_to_sysmem(images->fit_hdr_os);
	noffset = fit_get_node_from_config(images, FIT_SETUP_PROP, addr);
	if (noffset < 0)
		return noffset;

	ret = fit_image_load(images, addr, NULL, NULL, arch,
			     IH_TYPE_X86_SETUP, BOOTSTAGE_ID_FIT_SETUP_START,
			     FIT_LOAD_REQUIRED, setup_start, &len);

	return ret;
}

#ifndef USE_HOSTCC
int boot_get_fdt_fit(bootm_headers_t *images, ulong addr,
		   const char **fit_unamep, const char **fit_uname_configp,
		   int arch, ulong *datap, ulong *lenp)
{
	int fdt_noffset, cfg_noffset, count;
	const void *fit;
	const char *fit_uname = NULL;
	const char *fit_uname_config = NULL;
	char *fit_uname_config_copy = NULL;
	char *next_config = NULL;
	ulong load, len;
#ifdef CONFIG_OF_LIBFDT_OVERLAY
	ulong image_start, image_end;
	ulong ovload, ovlen, ovcopylen;
	const char *uconfig;
	const char *uname;
	void *base, *ov, *ovcopy = NULL;
	int i, err, noffset, ov_noffset;
#endif

	fit_uname = fit_unamep ? *fit_unamep : NULL;

	if (fit_uname_configp && *fit_uname_configp) {
		fit_uname_config_copy = strdup(*fit_uname_configp);
		if (!fit_uname_config_copy)
			return -ENOMEM;

		next_config = strchr(fit_uname_config_copy, '#');
		if (next_config)
			*next_config++ = '\0';
		if (next_config - 1 > fit_uname_config_copy)
			fit_uname_config = fit_uname_config_copy;
	}

	fdt_noffset = fit_image_load(images,
		addr, &fit_uname, &fit_uname_config,
		arch, IH_TYPE_FLATDT,
		BOOTSTAGE_ID_FIT_FDT_START,
		FIT_LOAD_OPTIONAL, &load, &len);

	if (fdt_noffset < 0)
		goto out;

	debug("fit_uname=%s, fit_uname_config=%s\n",
			fit_uname ? fit_uname : "<NULL>",
			fit_uname_config ? fit_uname_config : "<NULL>");

	fit = map_sysmem(addr, 0);

	cfg_noffset = fit_conf_get_node(fit, fit_uname_config);

	/* single blob, or error just return as well */
	count = fit_conf_get_prop_node_count(fit, cfg_noffset, FIT_FDT_PROP);
	if (count <= 1 && !next_config)
		goto out;

	/* we need to apply overlays */

#ifdef CONFIG_OF_LIBFDT_OVERLAY
	image_start = addr;
	image_end = addr + fit_get_size(fit);
	/* verify that relocation took place by load address not being in fit */
	if (load >= image_start && load < image_end) {
		/* check is simplified; fit load checks for overlaps */
		printf("Overlayed FDT requires relocation\n");
		fdt_noffset = -EBADF;
		goto out;
	}

	base = map_sysmem(load, len);

	/* apply extra configs in FIT first, followed by args */
	for (i = 1; ; i++) {
		if (i < count) {
			noffset = fit_conf_get_prop_node_index(fit, cfg_noffset,
							       FIT_FDT_PROP, i);
			uname = fit_get_name(fit, noffset, NULL);
			uconfig = NULL;
		} else {
			if (!next_config)
				break;
			uconfig = next_config;
			next_config = strchr(next_config, '#');
			if (next_config)
				*next_config++ = '\0';
			uname = NULL;

			/*
			 * fit_image_load() would load the first FDT from the
			 * extra config only when uconfig is specified.
			 * Check if the extra config contains multiple FDTs and
			 * if so, load them.
			 */
			cfg_noffset = fit_conf_get_node(fit, uconfig);

			i = 0;
			count = fit_conf_get_prop_node_count(fit, cfg_noffset,
							     FIT_FDT_PROP);
		}

		debug("%d: using uname=%s uconfig=%s\n", i, uname, uconfig);

		ov_noffset = fit_image_load(images,
			addr, &uname, &uconfig,
			arch, IH_TYPE_FLATDT,
			BOOTSTAGE_ID_FIT_FDT_START,
			FIT_LOAD_IGNORED, &ovload, &ovlen);
		if (ov_noffset < 0) {
			printf("load of %s failed\n", uname);
			continue;
		}
		debug("%s loaded at 0x%08lx len=0x%08lx\n",
				uname, ovload, ovlen);
		ov = map_sysmem(ovload, ovlen);

		ovcopylen = ALIGN(fdt_totalsize(ov), SZ_4K);
		ovcopy = malloc(ovcopylen);
		if (!ovcopy) {
			printf("failed to duplicate DTO before application\n");
			fdt_noffset = -ENOMEM;
			goto out;
		}

		err = fdt_open_into(ov, ovcopy, ovcopylen);
		if (err < 0) {
			printf("failed on fdt_open_into for DTO\n");
			fdt_noffset = err;
			goto out;
		}

		base = map_sysmem(load, len + ovlen);
		err = fdt_open_into(base, base, len + ovlen);
		if (err < 0) {
			printf("failed on fdt_open_into\n");
			fdt_noffset = err;
			goto out;
		}

		/* the verbose method prints out messages on error */
		err = fdt_overlay_apply_verbose(base, ovcopy);
		if (err < 0) {
			fdt_noffset = err;
			goto out;
		}
		fdt_pack(base);
		len = fdt_totalsize(base);

		free(ovcopy);
		ovcopy = NULL;
	}
#else
	printf("config with overlays but CONFIG_OF_LIBFDT_OVERLAY not set\n");
	fdt_noffset = -EBADF;
#endif

out:
	if (datap)
		*datap = load;
	if (lenp)
		*lenp = len;
	if (fit_unamep)
		*fit_unamep = fit_uname;
	if (fit_uname_configp)
		*fit_uname_configp = fit_uname_config;

#ifdef CONFIG_OF_LIBFDT_OVERLAY
	if (ovcopy)
		free(ovcopy);
#endif
	if (fit_uname_config_copy)
		free(fit_uname_config_copy);
	return fdt_noffset;
}
#endif<|MERGE_RESOLUTION|>--- conflicted
+++ resolved
@@ -1218,7 +1218,6 @@
 int calculate_hash(const void *data, int data_len, const char *name,
 			uint8_t *value, int *value_len)
 {
-<<<<<<< HEAD
 #if !defined(USE_HOSTCC) && defined(CONFIG_DM_HASH)
 	int rc;
 	enum HASH_ALGO hash_algo;
@@ -1244,36 +1243,6 @@
 
 	*value_len = hash_algo_digest_size(hash_algo);
 #else
-	if (IMAGE_ENABLE_CRC32 && strcmp(algo, "crc32") == 0) {
-		*((uint32_t *)value) = crc32_wd(0, data, data_len,
-							CHUNKSZ_CRC32);
-		*((uint32_t *)value) = cpu_to_uimage(*((uint32_t *)value));
-		*value_len = 4;
-	} else if (CONFIG_IS_ENABLED(SHA1) && strcmp(algo, "sha1") == 0) {
-		sha1_csum_wd((unsigned char *)data, data_len,
-			     (unsigned char *)value, CHUNKSZ_SHA1);
-		*value_len = 20;
-	} else if (CONFIG_IS_ENABLED(SHA256) && strcmp(algo, "sha256") == 0) {
-		sha256_csum_wd((unsigned char *)data, data_len,
-			       (unsigned char *)value, CHUNKSZ_SHA256);
-		*value_len = SHA256_SUM_LEN;
-	} else if (CONFIG_IS_ENABLED(SHA384) && strcmp(algo, "sha384") == 0) {
-		sha384_csum_wd((unsigned char *)data, data_len,
-			       (unsigned char *)value, CHUNKSZ_SHA384);
-		*value_len = SHA384_SUM_LEN;
-	} else if (CONFIG_IS_ENABLED(SHA512) && strcmp(algo, "sha512") == 0) {
-		sha512_csum_wd((unsigned char *)data, data_len,
-			       (unsigned char *)value, CHUNKSZ_SHA512);
-		*value_len = SHA512_SUM_LEN;
-	} else if (IMAGE_ENABLE_MD5 && strcmp(algo, "md5") == 0) {
-		md5_wd((unsigned char *)data, data_len, value, CHUNKSZ_MD5);
-		*value_len = 16;
-	} else {
-		debug("Unsupported hash alogrithm\n");
-		return -1;
-	}
-#endif
-=======
 	struct hash_algo *algo;
 	int ret;
 
@@ -1285,8 +1254,8 @@
 
 	algo->hash_func_ws(data, data_len, value, algo->chunk_size);
 	*value_len = algo->digest_size;
-
->>>>>>> bb92678c
+#endif
+
 	return 0;
 }
 
